--- conflicted
+++ resolved
@@ -157,7 +157,6 @@
     assert function1.parameters.filter(name="param1").exists()
 
 
-<<<<<<< HEAD
 @pytest.mark.django_db
 def test_unavailable_docker_socket(mocker):
     def mock_unavailabe_docker_socket():
@@ -211,7 +210,8 @@
 
     assert updated_build.status == Build.ERROR
     assert updated_build_log.log.split("\n")[-1] == "Failed"
-=======
+
+
 def test_invalid_package_yaml(mocker, package_contents):
     class TarFile:
         def close():
@@ -243,5 +243,4 @@
     mocker.patch("builder.utils._extract_package_definition", mock_invalid_package)
 
     with pytest.raises(utils.InvalidPackage):
-        utils.extract_package_definition(package_contents)
->>>>>>> 6411ea34
+        utils.extract_package_definition(package_contents)