--- conflicted
+++ resolved
@@ -3,15 +3,12 @@
 import logging
 import os
 import shutil
-<<<<<<< HEAD
 import tarfile
 from typing import TYPE_CHECKING
-=======
 from tarfile import ReadError, TarFile
 from tarfile import open as open_tarfile
 from typing import List
 from uuid import UUID
->>>>>>> 6411ea34
 
 import docker
 from celery.utils.log import get_task_logger
@@ -497,10 +494,6 @@
         package_contents: The bytes that makeup the package contents
         workdir: The directory to dump the artifacts into
 
-<<<<<<< HEAD
-    Returns:
-        None
-=======
 def _extract_package_contents(package_contents: bytes, workdir: str) -> None:
     """Extract the package tarball"""
     package_contents_io = io.BytesIO(package_contents)
@@ -508,7 +501,6 @@
     tarball.extractall(workdir)
     tarball.close()
     package_contents_io.close()
->>>>>>> 6411ea34
 
     Raises:
         BuilderError: Raised when package content extraction or dockerfile
